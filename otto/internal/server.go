// SPDX-License-Identifier: Apache-2.0

// server.go hosts Otto's HTTP webhook endpoint(s) using standard net/http.

package internal

import (
	"context"
	"crypto/hmac"
	"crypto/sha256"
	"crypto/subtle"
	"encoding/hex"
	"fmt"
	"io"
	"log/slog"
	"net/http"
	"strings"
	"time"

	"github.com/google/go-github/v71/github"
	"github.com/open-telemetry/sig-project-infra/otto/internal/secrets"
)

type Server struct {
	webhookSecret []byte // from secrets config
	mux           *http.ServeMux
	server        *http.Server
	app           *App // Reference to the app for dispatching events
}

// NewServer creates a new server with the provided webhook secret and address.
func NewServer(addr string, secretsManager secrets.Manager) *Server {
	return NewServerWithApp(addr, secretsManager, nil)
}

// NewServerWithApp creates a server with a reference to the app.
func NewServerWithApp(addr string, secretsManager secrets.Manager, app *App) *Server {
	mux := http.NewServeMux()
	srv := &Server{
		webhookSecret: []byte(secretsManager.GetWebhookSecret()),
		mux:           mux,
		server: &http.Server{
			Addr:              fmt.Sprintf(":%v", addr),
			Handler:           mux,
			ReadHeaderTimeout: 10 * time.Second,
		},
		app: app,
	}
	mux.HandleFunc("/webhook", srv.handleWebhook)

	// Health check endpoints
	mux.HandleFunc("/check/liveness", srv.handleLivenessCheck)   // Kubernetes liveness probe
	mux.HandleFunc("/check/readiness", srv.handleReadinessCheck) // Kubernetes readiness probe

	return srv
}

<<<<<<< HEAD
func handleHealthz(w http.ResponseWriter, r *http.Request) {
	w.Header().Set("Content-Type", "application/json")
	w.WriteHeader(http.StatusOK)
	w.Write([]byte(fmt.Sprintf(`{"status":"ok","version":"%s"}`, Version)))
=======
// handleLivenessCheck implements a Kubernetes liveness probe.
// It returns healthy if the server is running and can accept requests.
func (s *Server) handleLivenessCheck(w http.ResponseWriter, r *http.Request) {
	w.Header().Set("Content-Type", "application/json")
	w.WriteHeader(http.StatusOK)
	_, err := w.Write([]byte(`{"status":"UP"}`))
	if err != nil {
		slog.Error("Failed to write liveness response", "error", err)
	}
}

// handleReadinessCheck implements a Kubernetes readiness probe.
// It checks if the server is ready to accept traffic by verifying database connectivity.
func (s *Server) handleReadinessCheck(w http.ResponseWriter, r *http.Request) {
	// Check if app reference exists
	if s.app == nil {
		w.Header().Set("Content-Type", "application/json")
		w.WriteHeader(http.StatusServiceUnavailable)
		_, err := w.Write([]byte(`{"status":"DOWN","details":"App not initialized"}`))
		if err != nil {
			slog.Error("Failed to write readiness failure response", "error", err)
		}
		return
	}

	// Check database connectivity if database exists
	if s.app.Database != nil {
		err := s.app.Database.DB().Ping()
		if err != nil {
			w.Header().Set("Content-Type", "application/json")
			w.WriteHeader(http.StatusServiceUnavailable)
			_, writeErr := w.Write(
				[]byte(`{"status":"DOWN","details":"Database connection failed"}`),
			)
			if writeErr != nil {
				slog.Error("Failed to write readiness failure response", "error", writeErr)
			}
			return
		}
	}

	// All checks passed
	w.Header().Set("Content-Type", "application/json")
	w.WriteHeader(http.StatusOK)
	_, err := w.Write([]byte(`{"status":"UP"}`))
	if err != nil {
		slog.Error("Failed to write readiness response", "error", err)
	}
>>>>>>> ff5b599d
}

// handleWebhook verifies signature and decodes GitHub webhook request.
func (s *Server) handleWebhook(w http.ResponseWriter, r *http.Request) {
	start := time.Now()
	eventType := github.WebHookType(r)
	ctx, span := s.app.Telemetry.StartServerEventSpan(r.Context(), eventType)
	defer span.End()
	s.app.Telemetry.IncServerRequest(ctx, "webhook")
	s.app.Telemetry.IncServerWebhook(ctx, eventType)

	payload, err := io.ReadAll(r.Body)
	if err != nil {
		s.app.Telemetry.IncServerError(ctx, "webhook", "readBody")
		s.app.Telemetry.RecordServerLatency(
			ctx,
			"webhook",
			float64(time.Since(start).Milliseconds()),
		)
		http.Error(w, "could not read body", http.StatusBadRequest)
		return
	}
	defer r.Body.Close()

	sig := r.Header.Get("X-Hub-Signature-256")
	if !s.verifySignature(payload, sig) {
		s.app.Telemetry.IncServerError(ctx, "webhook", "badSig")
		s.app.Telemetry.RecordServerLatency(
			ctx,
			"webhook",
			float64(time.Since(start).Milliseconds()),
		)
		http.Error(w, "invalid signature", http.StatusUnauthorized)
		return
	}

	eventType = github.WebHookType(r)
	event, err := github.ParseWebHook(eventType, payload)
	if err != nil {
		s.app.Telemetry.IncServerError(ctx, "webhook", "parseEvent")
		s.app.Telemetry.RecordServerLatency(
			ctx,
			"webhook",
			float64(time.Since(start).Milliseconds()),
		)
		http.Error(w, "could not parse event", http.StatusBadRequest)
		return
	}

	slog.Info("received event",
		"type", eventType,
		"struct", fmt.Sprintf("%T", event))

	// Dispatch event to all modules
	if s.app != nil {
		s.app.DispatchEvent(eventType, event, payload)
	} else {
		slog.Error("No app reference in server, event dispatch failed")
	}

	s.app.Telemetry.RecordServerLatency(ctx, "webhook", float64(time.Since(start).Milliseconds()))
	w.WriteHeader(http.StatusOK)
}

// verifySignature checks the request payload using the shared secret (GitHub webhook HMAC SHA256).
func (s *Server) verifySignature(payload []byte, sig string) bool {
	if !strings.HasPrefix(sig, "sha256=") {
		return false
	}
	sig = strings.TrimPrefix(sig, "sha256=")
	mac := hmac.New(sha256.New, s.webhookSecret)
	mac.Write(payload)
	expectedMAC := mac.Sum(nil)
	receivedMAC, err := hex.DecodeString(sig)
	if err != nil {
		return false
	}
	return subtle.ConstantTimeCompare(receivedMAC, expectedMAC) == 1
}

// Start runs the HTTP server (blocking).
func (s *Server) Start() error {
	slog.Info("starting server", "addr", s.server.Addr)
	return s.server.ListenAndServe()
}

// Shutdown gracefully stops the server.
func (s *Server) Shutdown(ctx context.Context) error {
	return s.server.Shutdown(ctx)
}<|MERGE_RESOLUTION|>--- conflicted
+++ resolved
@@ -55,12 +55,6 @@
 	return srv
 }
 
-<<<<<<< HEAD
-func handleHealthz(w http.ResponseWriter, r *http.Request) {
-	w.Header().Set("Content-Type", "application/json")
-	w.WriteHeader(http.StatusOK)
-	w.Write([]byte(fmt.Sprintf(`{"status":"ok","version":"%s"}`, Version)))
-=======
 // handleLivenessCheck implements a Kubernetes liveness probe.
 // It returns healthy if the server is running and can accept requests.
 func (s *Server) handleLivenessCheck(w http.ResponseWriter, r *http.Request) {
@@ -109,7 +103,6 @@
 	if err != nil {
 		slog.Error("Failed to write readiness response", "error", err)
 	}
->>>>>>> ff5b599d
 }
 
 // handleWebhook verifies signature and decodes GitHub webhook request.
